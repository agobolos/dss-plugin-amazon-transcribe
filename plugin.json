--- conflicted
+++ resolved
@@ -3,11 +3,7 @@
     "version": "0.1.0",
     "meta": {
         "label": "Amazon Transcribe",
-<<<<<<< HEAD
-        "category": "nlp",
-=======
         "category": "Natural Language Processing",
->>>>>>> 4c4cad12
         "description": "Amazon Transcribe plugin. The plugin takes audio files from a folder connected to Amazon S3 and make its transcription through Amazon Transcribe.",
         "author": "Dataiku (Jeremy PLASSMANN)",
         "icon": "icon-font-awesome-3.2.1",
